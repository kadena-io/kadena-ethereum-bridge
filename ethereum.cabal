cabal-version: 3.0
name: ethereum
version: 0.1.0.1
synopsis: Ethereum related Datatypes and Algorithms
homepage: https://github.com/larskuhtz/ethereum
bug-reports: https://github.com/larskuhtz/ethereum/issues
license: BSD-3-Clause
license-file: LICENSE
author: Lars Kuhtz
maintainer: lakuhtz@gmail.com
copyright: Copyright (c) 2020-2023 Kadena LLC.
category: Data
tested-with:
    , GHC==9.6.2
<<<<<<< HEAD
    , GHC==9.4.7
=======
    -- , GHC 9.4.7 -- currently not supported because of https://gitlab.haskell.org/ghc/ghc/-/issues/23972
>>>>>>> 86e65e79
    , GHC==9.2.8
extra-source-files:
    , README.md
    , CHANGELOG.md

source-repository head
    type: git
    location: https://github.com/larskuhtz/ethereum.git

flag openssl-use-pkg-config
    description: Use pkg-config to find OpenSSL (macOS and linux only).
    default: False
    manual: True

-- Ethereum is now a PoS system. The implementation of the old PoW algorithm
-- in this package is now deprecated and will be removed in the future.
--
flag ethhash
    description: Include implementation Ethereum's old PoW hashing algorithm
    default: False
    manual: True

common openssl-common
    c-sources:
        , cbits/prime.c
    if flag(openssl-use-pkg-config)
        pkgconfig-depends: libcrypto
    else
        extra-Libraries: crypto

-- -------------------------------------------------------------------------- --
-- Internal Library secp256k1

library secp256k1
    hs-source-dirs: src-secp256k1
    default-language: Haskell2010
    ghc-options:
        -Wall
    exposed-modules:
        , Crypto.Secp256k1
        , Crypto.Secp256k1.Internal
    build-depends:
        , base >=4.11 && <5
        , bytestring >=0.11.3
        , exceptions >=0.10
        , text >=1.2
    if impl(ghc < 9.0.0)
        build-depends:
            , integer-gmp >=1.0.3

test-suite secp256k1-tests
    type: exitcode-stdio-1.0
    default-language: Haskell2010
    hs-source-dirs: test-secp256k1
    other-modules:
        , Test.Crypto.Secp256k1.Internal
    ghc-options:
        -Wall
        -threaded
        -with-rtsopts=-N
    main-is: Main.hs
    build-depends:
        , secp256k1

        , QuickCheck >=2.14
        , base >=4.11 && <5
        , bytestring >=0.11.3
        , entropy >=0.4
        , hashes >=0.2.3
        , quickcheck-instances >=0.3
        , tasty >=1.3
        , tasty-quickcheck >=0.10

benchmark secp256k1-benchmarks
    type: exitcode-stdio-1.0
    default-language: Haskell2010
    hs-source-dirs: bench-secp256k1
    ghc-options:
        -Wall
        -threaded
        -with-rtsopts=-N
    main-is: Main.hs
    build-depends:
        , secp256k1
        , base >=4.11 && <5
        , criterion >=1.6
        , deepseq >=1.4

-- -------------------------------------------------------------------------- --
-- Library

library
    import: openssl-common
    hs-source-dirs: src
    default-language: Haskell2010
    ghc-options:
        -Wall
    exposed-modules:
        , Ethereum.Block
        , Ethereum.HP
        , Ethereum.HP.Internal
        , Ethereum.Header
        , Ethereum.Misc
        , Ethereum.RLP
        , Ethereum.Receipt
        , Ethereum.Receipt.ReceiptProof
        , Ethereum.Transaction
        , Ethereum.Trie
        , Ethereum.Utils

        , Numeric.Checked
    build-depends:
<<<<<<< HEAD
        , base >=4.15 && <5
        , aeson >=2.2
=======
        , base >=4.11 && <5
        , aeson >=1.4.5 && <2.2
>>>>>>> 86e65e79
        , base16-bytestring >=0.1
        , binary >=0.8
        , bytestring >=0.10.12
        , exceptions >=0.10
        , hashable >=1.2
        , hashes >=0.2.3
        , lens >=4.17
        , primitive >=0.6
        , text >=1.2
        , unordered-containers >=0.2
        , vector >=0.12

    if flag(ethhash)
        exposed-modules:
            , Ethereum.Ethhash
            , Ethereum.Ethhash.CacheSizes
            , Ethereum.Ethhash.DataSizes

test-suite ethereum-tests
    import: openssl-common
    type: exitcode-stdio-1.0
    default-language: Haskell2010
    hs-source-dirs: test
    other-modules:
        , Test.Ethereum.Block
        , Test.Ethereum.HP
        -- , Test.Ethereum.Header
        , Test.Ethereum.RLP
        , Test.Ethereum.Receipt
        , Test.Ethereum.Trie
        , Test.Orphans
        , Test.Utils
    ghc-options:
        -Wall
        -threaded
        -with-rtsopts=-N
    main-is: Main.hs
    build-depends:
        , ethereum
        , QuickCheck >=2.14
<<<<<<< HEAD
        , aeson >=2.2
        , base >=4.15 && <5
        , base16-bytestring >=0.1
        , bytestring >=0.10.12
        , deepseq >=1.4
=======
        , aeson >=1.4.5 && <2.2
        , base >=4.11 && <5
        , base16-bytestring >=0.1
        , bytestring >=0.10
>>>>>>> 86e65e79
        , quickcheck-instances >=0.3
        , raw-strings-qq >=1.1
        , tasty >=1.3
        , tasty-hunit >=0.10
        , tasty-quickcheck >=0.10
    if flag(ethhash)
        cpp-options: -DETHHASH
        other-modules:
            , Test.Ethereum.Ethhash
        build-depends:
            , deepseq >=1.4
            , text >=1.2

benchmark ethhash
    if flag(ethhash)
        buildable: True
    else
        buildable: False
    import: openssl-common
    type: exitcode-stdio-1.0
    default-language: Haskell2010
    hs-source-dirs: bench
    ghc-options:
        -Wall
        -threaded
        -with-rtsopts=-N
    main-is: Main.hs
    build-depends:
        , ethereum
        , base >=4.15 && <5
        , clock >=0.8
<|MERGE_RESOLUTION|>--- conflicted
+++ resolved
@@ -12,11 +12,7 @@
 category: Data
 tested-with:
     , GHC==9.6.2
-<<<<<<< HEAD
-    , GHC==9.4.7
-=======
     -- , GHC 9.4.7 -- currently not supported because of https://gitlab.haskell.org/ghc/ghc/-/issues/23972
->>>>>>> 86e65e79
     , GHC==9.2.8
 extra-source-files:
     , README.md
@@ -129,13 +125,8 @@
 
         , Numeric.Checked
     build-depends:
-<<<<<<< HEAD
         , base >=4.15 && <5
         , aeson >=2.2
-=======
-        , base >=4.11 && <5
-        , aeson >=1.4.5 && <2.2
->>>>>>> 86e65e79
         , base16-bytestring >=0.1
         , binary >=0.8
         , bytestring >=0.10.12
@@ -176,18 +167,10 @@
     build-depends:
         , ethereum
         , QuickCheck >=2.14
-<<<<<<< HEAD
         , aeson >=2.2
         , base >=4.15 && <5
         , base16-bytestring >=0.1
         , bytestring >=0.10.12
-        , deepseq >=1.4
-=======
-        , aeson >=1.4.5 && <2.2
-        , base >=4.11 && <5
-        , base16-bytestring >=0.1
-        , bytestring >=0.10
->>>>>>> 86e65e79
         , quickcheck-instances >=0.3
         , raw-strings-qq >=1.1
         , tasty >=1.3
