cabal-version: 3.0
name: ethereum
version: 0.1.0.1
synopsis: Ethereum related Datatypes and Algorithms
homepage: https://github.com/larskuhtz/ethereum
bug-reports: https://github.com/larskuhtz/ethereum/issues
license: BSD-3-Clause
license-file: LICENSE
author: Lars Kuhtz
maintainer: lakuhtz@gmail.com
copyright: Copyright (c) 2020-2023 Kadena LLC.
category: Data
tested-with:
<<<<<<< HEAD
    GHC==9.6.2
    GHC==9.4.5
    GHC==9.2.4
    GHC==9.0.2
=======
    , GHC==9.4.2
    , GHC==9.2.4
    , GHC==9.0.2
    , GHC==8.10.7
>>>>>>> 987435cf
extra-source-files:
    , README.md
    , CHANGELOG.md

source-repository head
    type: git
    location: https://github.com/larskuhtz/ethereum.git

flag openssl-use-pkg-config
    description: Use pkg-config to find OpenSSL (macOS and linux only).
    default: False
    manual: True

common openssl-common
    c-sources:
        , cbits/prime.c
    if flag(openssl-use-pkg-config)
        pkgconfig-depends: libcrypto
    else
        extra-Libraries: crypto

-- -------------------------------------------------------------------------- --
-- Internal Library secp256k1

library secp256k1
    hs-source-dirs: src-secp256k1
    default-language: Haskell2010
    ghc-options:
        -Wall
    exposed-modules:
        , Crypto.Secp256k1
        , Crypto.Secp256k1.Internal
    build-depends:
        , base >=4.11 && <5
        , bytestring >=0.11.3
        , exceptions >=0.10
        , text >=1.2
    if impl(ghc < 9.0.0)
        build-depends:
            , integer-gmp >=1.0.3

test-suite secp256k1-tests
    type: exitcode-stdio-1.0
    default-language: Haskell2010
    hs-source-dirs: test-secp256k1
    other-modules:
        , Test.Crypto.Secp256k1.Internal
    ghc-options:
        -Wall
        -threaded
        -with-rtsopts=-N
    main-is: Main.hs
    build-depends:
        , secp256k1

        , QuickCheck >=2.14
        , base >=4.11 && <5
        , bytestring >=0.11.3
        , entropy >=0.4
        , hashes >=0.2.3
        , quickcheck-instances >=0.3
        , tasty >=1.3
        , tasty-quickcheck >=0.10

benchmark secp256k1-benchmarks
    type: exitcode-stdio-1.0
    default-language: Haskell2010
    hs-source-dirs: bench-secp256k1
    ghc-options:
        -Wall
        -threaded
        -with-rtsopts=-N
    main-is: Main.hs
    build-depends:
        , secp256k1
        , base >=4.11 && <5
        , criterion >=1.6
        , deepseq >=1.4

-- -------------------------------------------------------------------------- --
-- Library

library
    import: openssl-common
    hs-source-dirs: src
    default-language: Haskell2010
    ghc-options:
        -Wall
    exposed-modules:
        , Ethereum.Block
        , Ethereum.Ethhash
        , Ethereum.Ethhash.CacheSizes
        , Ethereum.Ethhash.DataSizes
        , Ethereum.HP
        , Ethereum.HP.Internal
        , Ethereum.Header
        , Ethereum.Misc
        , Ethereum.RLP
        , Ethereum.Receipt
        , Ethereum.Receipt.ReceiptProof
        , Ethereum.Transaction
        , Ethereum.Trie
        , Ethereum.Utils

<<<<<<< HEAD
        Numeric.Checked
        Numeric.Checked.Word
        Numeric.Checked.Int
=======
        , Numeric.Checked
>>>>>>> 987435cf
    build-depends:
        , base >=4.11 && <5
        , aeson >=1.4.5
        , base16-bytestring >=0.1
        , binary >=0.8
        , bytestring >=0.10
        , exceptions >=0.10
        , hashable >=1.2
        , hashes >=0.2.3
        , lens >=4.17
        , primitive >=0.6
        , text >=1.2
        , unordered-containers >=0.2
        , vector >=0.12

test-suite ethereum-tests
    import: openssl-common
    type: exitcode-stdio-1.0
    default-language: Haskell2010
    hs-source-dirs: test
    other-modules:
        , Test.Ethereum.Block
        , Test.Ethereum.Ethhash
        , Test.Ethereum.HP
        -- , Test.Ethereum.Header
        , Test.Ethereum.RLP
        , Test.Ethereum.Receipt
        , Test.Ethereum.Trie
        , Test.Orphans
        , Test.Utils
    ghc-options:
        -Wall
        -threaded
        -with-rtsopts=-N
    main-is: Main.hs
    build-depends:
        , ethereum
        , QuickCheck >=2.14
        , aeson >=1.4.5
        , base >=4.11 && <5
        , base16-bytestring >=0.1
        , bytestring >=0.10
        , deepseq >=1.4
        , quickcheck-instances >=0.3
        , raw-strings-qq >=1.1
        , tasty >=1.3
        , tasty-hunit >=0.10
        , tasty-quickcheck >=0.10
        , text >=1.2

benchmark ethhash
    import: openssl-common
    type: exitcode-stdio-1.0
    default-language: Haskell2010
    hs-source-dirs: bench
    ghc-options:
        -Wall
        -threaded
        -with-rtsopts=-N
    main-is: Main.hs
    build-depends:
        , ethereum
        , base >=4.11 && <5
        , clock >=0.8
<|MERGE_RESOLUTION|>--- conflicted
+++ resolved
@@ -11,17 +11,9 @@
 copyright: Copyright (c) 2020-2023 Kadena LLC.
 category: Data
 tested-with:
-<<<<<<< HEAD
-    GHC==9.6.2
-    GHC==9.4.5
-    GHC==9.2.4
-    GHC==9.0.2
-=======
-    , GHC==9.4.2
-    , GHC==9.2.4
-    , GHC==9.0.2
-    , GHC==8.10.7
->>>>>>> 987435cf
+    , GHC==9.6.2
+    , GHC==9.4.7
+    , GHC==9.2.8
 extra-source-files:
     , README.md
     , CHANGELOG.md
@@ -126,13 +118,9 @@
         , Ethereum.Trie
         , Ethereum.Utils
 
-<<<<<<< HEAD
-        Numeric.Checked
-        Numeric.Checked.Word
-        Numeric.Checked.Int
-=======
         , Numeric.Checked
->>>>>>> 987435cf
+        , Numeric.Checked.Word
+        , Numeric.Checked.Int
     build-depends:
         , base >=4.11 && <5
         , aeson >=1.4.5
@@ -196,4 +184,4 @@
     build-depends:
         , ethereum
         , base >=4.11 && <5
-        , clock >=0.8
+        , clock >=0.8