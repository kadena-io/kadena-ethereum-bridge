--- conflicted
+++ resolved
@@ -11,17 +11,9 @@
 copyright: Copyright (c) 2020-2023 Kadena LLC.
 category: Data
 tested-with:
-<<<<<<< HEAD
-    GHC==9.6.2
-    GHC==9.4.5
-    GHC==9.2.4
-    GHC==9.0.2
-=======
-    , GHC==9.4.2
-    , GHC==9.2.4
-    , GHC==9.0.2
-    , GHC==8.10.7
->>>>>>> 987435cf
+    , GHC==9.6.2
+    , GHC==9.4.7
+    , GHC==9.2.8
 extra-source-files:
     , README.md
     , CHANGELOG.md
