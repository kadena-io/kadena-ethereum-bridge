cabal-version: 3.0
name: ethereum
version: 0.1.0.1
synopsis: Ethereum related Datatypes and Algorithms
homepage: https://github.com/larskuhtz/ethereum
bug-reports: https://github.com/larskuhtz/ethereum/issues
license: BSD-3-Clause
license-file: LICENSE
author: Lars Kuhtz
maintainer: lakuhtz@gmail.com
copyright: Copyright (c) 2020-2023 Kadena LLC.
category: Data
tested-with:
    , GHC==9.6.2
    -- , GHC 9.4.7 -- currently not supported because of https://gitlab.haskell.org/ghc/ghc/-/issues/23972
    , GHC==9.2.8
extra-source-files:
    , README.md
    , CHANGELOG.md

source-repository head
    type: git
    location: https://github.com/larskuhtz/ethereum.git

flag openssl-use-pkg-config
    description: Use pkg-config to find OpenSSL (macOS and linux only).
    default: False
    manual: True

-- Ethereum is now a PoS system. The implementation of the old PoW algorithm
-- in this package is now deprecated and will be removed in the future.
--
flag ethhash
    description: Include implementation Ethereum's old PoW hashing algorithm
    default: False
    manual: True

common openssl-common
    c-sources:
        , cbits/prime.c
    if flag(openssl-use-pkg-config)
        pkgconfig-depends: libcrypto
    else
        extra-Libraries: crypto

-- -------------------------------------------------------------------------- --
-- Internal Library secp256k1

library secp256k1
    hs-source-dirs: src-secp256k1
    default-language: Haskell2010
    visibility: public
    ghc-options:
        -Wall
    exposed-modules:
        , Crypto.Secp256k1
        , Crypto.Secp256k1.Internal
    build-depends:
        , base >=4.11 && <5
        , bytestring >=0.11.3
        , exceptions >=0.10
        , text >=1.2
    if impl(ghc < 9.0.0)
        build-depends:
            , integer-gmp >=1.0.3

test-suite secp256k1-tests
    type: exitcode-stdio-1.0
    default-language: Haskell2010
    hs-source-dirs: test-secp256k1
    other-modules:
        , Test.Crypto.Secp256k1.Internal
    ghc-options:
        -Wall
        -threaded
        -with-rtsopts=-N
    main-is: Main.hs
    build-depends:
        , secp256k1

        , QuickCheck >=2.14
        , base >=4.11 && <5
        , bytestring >=0.11.3
        , entropy >=0.4
        , hashes >=0.2.3
        , quickcheck-instances >=0.3
        , tasty >=1.3
        , tasty-quickcheck >=0.10

benchmark secp256k1-benchmarks
    type: exitcode-stdio-1.0
    default-language: Haskell2010
    hs-source-dirs: bench-secp256k1
    ghc-options:
        -Wall
        -threaded
        -with-rtsopts=-N
    main-is: Main.hs
    build-depends:
        , secp256k1
        , base >=4.11 && <5
        , criterion >=1.6
        , deepseq >=1.4

-- -------------------------------------------------------------------------- --
-- Library

library
    import: openssl-common
    hs-source-dirs: src
    default-language: Haskell2010
    ghc-options:
        -Wall
    exposed-modules:
        , Ethereum.Block
        , Ethereum.HP
        , Ethereum.HP.Internal
        , Ethereum.Header
        , Ethereum.Misc
        , Ethereum.RLP
        , Ethereum.Receipt
        , Ethereum.Receipt.ReceiptProof
        , Ethereum.Transaction
        , Ethereum.Trie
        , Ethereum.Utils

        , Numeric.Checked
        , Numeric.Checked.Word
        , Numeric.Checked.Int
    build-depends:
        , base >=4.15 && <5
        , aeson >=2.2
        , base16-bytestring >=0.1
        , binary >=0.8
        , bytestring >=0.10.12
        , exceptions >=0.10
        , hashable >=1.2
        , hashes >=0.2.3
        , lens >=4.17
        , primitive >=0.6
        , text >=1.2
        , unordered-containers >=0.2
        , vector >=0.12

    if flag(ethhash)
        exposed-modules:
            , Ethereum.Ethhash
            , Ethereum.Ethhash.CacheSizes
            , Ethereum.Ethhash.DataSizes

test-suite ethereum-tests
    import: openssl-common
    type: exitcode-stdio-1.0
    default-language: Haskell2010
    hs-source-dirs: test
    other-modules:
        , Test.Ethereum.Block
        , Test.Ethereum.HP
        -- , Test.Ethereum.Header
        , Test.Ethereum.RLP
        , Test.Ethereum.Receipt
        , Test.Ethereum.Trie
        , Test.Orphans
        , Test.Utils
    ghc-options:
        -Wall
        -threaded
        -with-rtsopts=-N
    main-is: Main.hs
    build-depends:
        , ethereum
        , QuickCheck >=2.14
        , aeson >=2.2
        , base >=4.15 && <5
        , base16-bytestring >=0.1
        , bytestring >=0.10.12
        , quickcheck-instances >=0.3
        , raw-strings-qq >=1.1
        , tasty >=1.3
        , tasty-hunit >=0.10
        , tasty-quickcheck >=0.10
    if flag(ethhash)
        cpp-options: -DETHHASH
        other-modules:
            , Test.Ethereum.Ethhash
        build-depends:
            , deepseq >=1.4
            , text >=1.2

benchmark ethhash
    if flag(ethhash)
        buildable: True
    else
        buildable: False
    import: openssl-common
    type: exitcode-stdio-1.0
    default-language: Haskell2010
    hs-source-dirs: bench
    ghc-options:
        -Wall
        -threaded
        -with-rtsopts=-N
    main-is: Main.hs
    build-depends:
        , ethereum
<<<<<<< HEAD
        , base >=4.15 && <5
        , clock >=0.8
=======
        , base >=4.11 && <5
        , clock >=0.8
>>>>>>> 09d69b07
<|MERGE_RESOLUTION|>--- conflicted
+++ resolved
@@ -203,10 +203,5 @@
     main-is: Main.hs
     build-depends:
         , ethereum
-<<<<<<< HEAD
         , base >=4.15 && <5
-        , clock >=0.8
-=======
-        , base >=4.11 && <5
-        , clock >=0.8
->>>>>>> 09d69b07
+        , clock >=0.8