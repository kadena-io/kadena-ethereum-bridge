--- conflicted
+++ resolved
@@ -30,12 +30,7 @@
 
 common openssl-common
     c-sources:
-<<<<<<< HEAD
         , cbits/prime.c
-        , cbits/prime.h
-=======
-        cbits/prime.c
->>>>>>> a0fde0d7
     if flag(openssl-use-pkg-config)
         pkgconfig-depends: libcrypto
     else
@@ -127,11 +122,7 @@
         , Numeric.Checked
     build-depends:
         , base >=4.11 && <5
-<<<<<<< HEAD
-        , aeson >=1.4
-=======
         , aeson >=1.4.5
->>>>>>> a0fde0d7
         , base16-bytestring >=0.1
         , binary >=0.8
         , bytestring >=0.10
